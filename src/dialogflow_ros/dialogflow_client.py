#!/usr/bin/env python

# Dialogflow
import dialogflow_v2beta1
<<<<<<< HEAD
from dialogflow_v2beta1.types import Context, EventInput, InputAudioConfig, \
    OutputAudioConfig, QueryInput, QueryParameters, \
    StreamingDetectIntentRequest, TextInput
from dialogflow_v2beta1.gapic.enums import AudioEncoding, OutputAudioEncoding
import google.api_core.exceptions
import utils
from AudioServerStream import AudioServerStream
from MicrophoneStream import MicrophoneStream

# Python
import pyaudio
import signal
=======
from dialogflow_v2beta1.types import Context, InputAudioConfig, \
    OutputAudioConfig, QueryInput, QueryParameters, \
    SentimentAnalysisRequestConfig, StreamingDetectIntentRequest, TextInput
from dialogflow_v2beta1.gapic.enums import AudioEncoding, OutputAudioEncoding
from google.api_core.exceptions import Cancelled, ServiceUnavailable
# Use to convert Struct messages to JSON
from google.protobuf.json_format import MessageToJson
# Python
import pyaudio
import Queue
import signal
import socket
from threading import Thread
>>>>>>> 2f2cac53
import time
from uuid import uuid4
from yaml import load, YAMLError
# ROS
import rospy
<<<<<<< HEAD
import rospkg
from std_msgs.msg import String
from dialogflow_ros.msg import *

# Use to convert Struct messages to JSON
# from google.protobuf.json_format import MessageToJson


class DialogflowClient(object):
    def __init__(self, language_code='en-US', last_contexts=None):
=======
from rospkg import RosPack
from std_msgs.msg import String
from dialogflow_ros.msg import *


class DialogflowClient(object):
    def __init__(self, language_code='en-US'):
>>>>>>> 2f2cac53
        """Initialize all params and load data"""
        """ Constants and params """
        self.CHUNK = 4096
        self.FORMAT = pyaudio.paInt16
        self.CHANNELS = 1
        self.RATE = 16000
<<<<<<< HEAD
        self.USE_AUDIO_SERVER = rospy.get_param('/dialogflow_client/use_audio_server', False)
=======
        self.USE_AUDIO_SERVER = rospy.get_param(
                '/dialogflow_client/use_audio_server', False)
>>>>>>> 2f2cac53
        self.PLAY_AUDIO = rospy.get_param('/dialogflow_client/play_audio', True)
        self.DEBUG = rospy.get_param('/dialogflow_client/debug', False)

        # Register Ctrl-C sigint
        signal.signal(signal.SIGINT, self._signal_handler)

        """ Dialogflow setup """
        # Get hints/clues
<<<<<<< HEAD
        rp = rospkg.RosPack()
=======
        rp = RosPack()
>>>>>>> 2f2cac53
        file_dir = rp.get_path('dialogflow_ros') + '/config/context.yaml'
        with open(file_dir, 'r') as f:
            try:
                self.phrase_hints = load(f)
            except YAMLError:
<<<<<<< HEAD
                rospy.logwarn("DF_CLIENT: Unable to open phrase hints yaml file!")
                self.phrase_hints = []

        # Dialogflow params
        project_id = rospy.get_param('/dialogflow_client/project_id', 'my-project-id')
        session_id = str(uuid4())  # Random
        self._language_code = language_code
        self.last_contexts = last_contexts if last_contexts else []
=======
                rospy.logwarn(
                        "DF_CLIENT: Unable to open phrase hints yaml file!")
                self.phrase_hints = []

        # Dialogflow params
        project_id = rospy.get_param('/dialogflow_client/project_id',
                                     'my-project-id')
        session_id = str(uuid4())  # Random
        self._language_code = language_code
        self.last_contexts = []
        self._sentiment_config = SentimentAnalysisRequestConfig(
                analyze_query_text_sentiment=True)
>>>>>>> 2f2cac53
        # DF Audio Setup
        audio_encoding = AudioEncoding.AUDIO_ENCODING_LINEAR_16
        # Possibel models: video, phone_call, command_and_search, default
        self._audio_config = InputAudioConfig(audio_encoding=audio_encoding,
                                              language_code=self._language_code,
                                              sample_rate_hertz=self.RATE,
                                              phrase_hints=self.phrase_hints,
                                              model='command_and_search')
<<<<<<< HEAD
        self._output_audio_config = OutputAudioConfig(
                audio_encoding=OutputAudioEncoding.OUTPUT_AUDIO_ENCODING_LINEAR_16
        )
=======

        self._output_audio_config = OutputAudioConfig(
                audio_encoding=OutputAudioEncoding.
                    OUTPUT_AUDIO_ENCODING_LINEAR_16)

>>>>>>> 2f2cac53
        # Create a session
        self._session_cli = dialogflow_v2beta1.SessionsClient()
        self._session = self._session_cli.session_path(project_id, session_id)
        rospy.logdebug("DF_CLIENT: Session Path: {}".format(self._session))

        """ ROS Setup """
        results_topic = rospy.get_param('/dialogflow_client/results_topic',
                                        '/dialogflow_client/results')
        requests_topic = rospy.get_param('/dialogflow_client/requests_topic',
                                         '/dialogflow_client/requests')
<<<<<<< HEAD
        text_req_topic = requests_topic + '/string_msg'
        text_event_topic = requests_topic + '/string_event'
        msg_req_topic = requests_topic + '/df_msg'
        event_req_topic = requests_topic + '/df_event'
        self._results_pub = rospy.Publisher(results_topic, DialogflowResult,
                                            queue_size=10)
        rospy.Subscriber(text_req_topic, String, self._text_request_cb)
        rospy.Subscriber(text_event_topic, String, self._text_event_cb)
        rospy.Subscriber(msg_req_topic, DialogflowRequest, self._msg_request_cb)
        rospy.Subscriber(event_req_topic, DialogflowEvent, self._event_request_cb)

        """ Audio setup """
        # Mic stream input setup
        self.audio = pyaudio.PyAudio()
=======
        self._results_pub = rospy.Publisher(results_topic, DialogflowResult,
                                            queue_size=10)
        self._request_sub = rospy.Subscriber(requests_topic, String,
                                             self._request_cb)

        """ Audio setup """
        # Mic stream input setup
        self._buff = Queue.Queue()  # Buffer to hold audio data
        self._closed = False
        self.audio = pyaudio.PyAudio()
        # Audio data thread to get data from server
        self.data_thread = Thread(target=self._get_server_data)
        self.data_thread.daemon = True
        # Socket for connection
        self.s = None
        self._connected = False
>>>>>>> 2f2cac53
        self._server_name = rospy.get_param('/dialogflow_client/server_name',
                                            '127.0.0.1')
        self._port = rospy.get_param('/dialogflow_client/port', 4444)

<<<<<<< HEAD
        if self.PLAY_AUDIO:
            self._create_audio_output()

        rospy.logdebug("DF_CLIENT: Last Contexts: {}".format(self.last_contexts))
=======
        # If we are using the audio server then we need to setup our audio
        # collection differently
        if self.USE_AUDIO_SERVER:
            self._connect_audio_server()
        else:
            self._connect_audio_mic()

        if self.PLAY_AUDIO:
            self._create_audio_output()

>>>>>>> 2f2cac53
        rospy.loginfo("DF_CLIENT: Ready!")

    # ========================================= #
    #           ROS Utility Functions           #
    # ========================================= #

    def _text_request_cb(self, msg):
        """ROS Callback that sends text received from a topic to Dialogflow,
        :param msg: A String message.
        :type msg: String
        """
        rospy.logdebug("DF_CLIENT: Request received")
        new_msg = DialogflowRequest(query_text=msg.data)
        df_msg = self.detect_intent_text(new_msg)

    def _msg_request_cb(self, msg):
        """ROS Callback that sends text received from a topic to Dialogflow,
        :param msg: A DialogflowRequest message.
<<<<<<< HEAD
        :type msg: DialogflowRequest
        """
        df_msg = self.detect_intent_text(msg)
        rospy.logdebug("DF_CLIENT: Request received:\n{}".format(df_msg))

    def _event_request_cb(self, msg):
        """
        :param msg: DialogflowEvent Message
        :type msg: DialogflowEvent"""
        new_event = utils.converters.events_msg_to_struct(msg)
        self.event_intent(new_event)

    def _text_event_cb(self, msg):
        new_event = EventInput(name=msg.data, language_code=self._language_code)
        self.event_intent(new_event)

    # ================================== #
    #           Setters/Getters          #
    # ================================== #

    def get_language_code(self):
        return self._language_code

    def set_language_code(self, language_code):
        assert isinstance(language_code, str), "Language code must be a string!"
        self._language_code = language_code
=======
        """
        df_msg = self.detect_intent_text(msg)
        rospy.loginfo("DF_CLIENT: Request received:\n{}".format(df_msg))
>>>>>>> 2f2cac53

    # ==================================== #
    #           Utility Functions          #
    # ==================================== #

<<<<<<< HEAD
    def _signal_handler(self, signal, frame):
        rospy.logwarn("\nDF_CLIENT: SIGINT caught!")
        self.exit()

    # ----------------- #
    #  Audio Utilities  #
    # ----------------- #
=======
    def _print_contexts(self, contexts):
        result = []
        for context in contexts:
            param_list = []
            for parameter in context.parameters:
                param_list.append("{}: {}".format(
                        parameter, context.parameters[parameter]))
            temp_str = "Name: {}\nParameters: {}\n".format(
                    context.name.split('/')[-1], ", ".join(param_list))
            result.append(temp_str)
        result = "\n".join(result)
        return result

    def _signal_handler(self, signal, frame):
        rospy.logwarn("\nDF_CLIENT: SIGINT caught!")
        self.exit()

    # ----------------- #
    #  Audio Utilities  #
    # ----------------- #

    def _connect(self):
        """Creates a socket to listen for audio data from the server."""
        self.s = socket.socket(socket.AF_INET, socket.SOCK_STREAM)
        self.s.connect((self._server_name, self._port))
        self._connected = True

    def _connect_audio_server(self):
        """Makes 3 attempts at connecting to the audio server defined in the
        parameters file.
        """
        rospy.logdebug("DF_CLIENT: Using audio server.")
        # Retry 3 times to connect
        MAX_CONNECTION_RETRY = 3
        for _ in range(0, MAX_CONNECTION_RETRY):
            try:
                self._connect()
            except socket.error as e:
                rospy.logwarn("DF_CLIENT: Socket exception caught!\n"
                              "{}\nRetrying...".format(e))
                rospy.sleep(1)
                continue
            break
        # Yay :)
        if self._connected:
            rospy.loginfo("DF_CLIENT: Connected to audio server.")
            self.data_thread.start()
        # Nay :c
        else:
            rospy.logerr("DF_CLIENT: Unable to connect to audio server! "
                         "Make sure it is running and you are connected on "
                         "the same network.")
            rospy.signal_shutdown("Unable to connect to audio server.")
            self.exit()

    def _connect_audio_mic(self):
        """Creates a local PyAudio input stream from the microphone."""
        rospy.logdebug("DF_CLIENT: Using mic input.")
        self.stream_in = self.audio.open(format=self.FORMAT,
                                         channels=self.CHANNELS,
                                         rate=self.RATE, input=True,
                                         frames_per_buffer=self.CHUNK,
                                         stream_callback=self._get_audio_data)
>>>>>>> 2f2cac53

    def _create_audio_output(self):
        """Creates a PyAudio output stream."""
        rospy.logdebug("DF_CLIENT: Creating audio output...")
<<<<<<< HEAD
        self.stream_out = self.audio.open(format=pyaudio.paInt16,
                                          channels=1,
                                          rate=24000,
                                          output=True)

    def _play_stream(self, data):
        """Simple function to play a the output Dialogflow response.
        :param data: Audio in bytes.
        """
        self.stream_out.start_stream()
        self.stream_out.write(data)
        time.sleep(0.2)  # Wait for stream to finish
        self.stream_out.stop_stream()

    # -------------- #
    #  DF Utilities  #
    # -------------- #
=======
        self.stream_out = self.audio.open(format=pyaudio.paInt16, channels=1,
                                          rate=24000, output=True)

    def _get_server_data(self):
        """Daemon thread that receives data from the audio socket and puts in a
        buffer. Works just like _get_audio_data but data comes from server,
        not mic.
        """
        try:
            while True:
                data = self.s.recv(self.CHUNK)
                self._buff.put(data)
        except KeyboardInterrupt as e:
            rospy.logwarn("DF_CLIENT: Shutdown from thread: {}".format(e))
            self.exit()

    def _get_audio_data(self, in_data, frame_count, time_info, status):
        """PyAudio callback to continuously get audio data from the mic and put
        it in a buffer.
         :param in_data: Audio data received from mic.
         :return: A tuple with a signal to keep listening to audio input device
         :rtype: tuple(None, int)
        """
        self._buff.put(in_data)
        # Play audio
        if self.DEBUG:
            self.stream_in.write(in_data)
        return None, pyaudio.paContinue
>>>>>>> 2f2cac53

    def _play_stream(self, data):
        """Simple function to play a the output Dialogflow response.
        :param data: Audio in bytes.
        """
        self.stream_out.start_stream()
        self.stream_out.write(data)
        time.sleep(0.2)  # Wait for stream to finish
        self.stream_out.stop_stream()

    # -------------- #
    #  DF Utilities  #
    # -------------- #

    def _generator(self):
        """Generator function that continuously yields audio chunks from the
        buffer. Used to stream data to the Google Speech API Asynchronously.
        :return A streaming request with the audio data.
        First request carries config data per Dialogflow docs.
        :rtype: Iterator[:class:`StreamingDetectIntentRequest`]
        """
        # First message contains session, query_input, and params
        query_input = QueryInput(audio_config=self._audio_config)
<<<<<<< HEAD
        contexts = utils.converters.contexts_msg_to_struct(self.last_contexts)
        params = QueryParameters(contexts=contexts)
        req = StreamingDetectIntentRequest(
                session=self._session,
                query_input=query_input,
                query_params=params,
                single_utterance=True,
                output_audio_config=self._output_audio_config
        )
        yield req

        if self.USE_AUDIO_SERVER:
            with AudioServerStream() as stream:
                audio_generator = stream.generator()
                for content in audio_generator:
                    yield StreamingDetectIntentRequest(input_audio=content)
        else:
            with MicrophoneStream() as stream:
                audio_generator = stream.generator()
                for content in audio_generator:
                    yield StreamingDetectIntentRequest(input_audio=content)
=======
        params = self._create_query_parameters()
        yield StreamingDetectIntentRequest(
                session=self._session, query_input=query_input,
                query_params=params,
                single_utterance=True,
                output_audio_config=self._output_audio_config)
        # Read in a stream till the end using a non-blocking get()
        while True:
            try:
                chunk = self._buff.get(block=False)
                if chunk is None:
                    break
                yield StreamingDetectIntentRequest(input_audio=chunk)
            except Queue.Empty:
                rospy.logwarn_throttle(10, "DF_CLIENT: Audio queue is empty!")

    def _create_parameters(self, parameters):
        """Create a DF compatible parameter dictionary
        :param parameters: DialogflowParameter message
        :type parameters: list(DialogflowParameter)
        :return: Parameters as a dictionary
        :rtpe: dict
        """
        params = {}
        for param in parameters:
            params[param.name] = param.value
        return params

    def _create_query_parameters(self, contexts=None):
        """Creates a QueryParameter with contexts. Last contexts used if
        contexts is empty. No contexts if none found.
        :param contexts: The ROS DialogflowContext message
        :type contexts: list(DialogflowContext)
        :return: A Dialogflow query parameters object.
        :rtype: QueryParameters
        """
        query_parameter = QueryParameters()
        # Create a context list is contexts are passed
        if contexts:
            rospy.logdebug(
                    "DF_CLIENT: Using the following contexts:\n{}".format(
                            self._print_contexts(contexts)))
            context_list = []
            for context in contexts:
                parameters = self._create_parameters(context.parameters)
                new_context = Context(name=context.name,
                                      lifespan_count=context.lifespan_count,
                                      parameters=parameters)
                context_list.append(new_context)
            query_parameter.context = context_list
            return query_parameter
        # User previously received contexts or none
        else:
            rospy.logwarn("DF_CLIENT: No contexts found! "
                          "Checking for previous contexts...")
            if self.last_contexts:
                query_parameter.context = self.last_contexts
                return query_parameter
            else:
                rospy.logwarn("DF_CLIENT: No previous contexts! "
                              "QueryParameters is empty.")
                return query_parameter

    def _fill_context(self, context):
        """Utility function that fills the context received from Dialogflow into
        the ROS msg.
        :param context: The output_context received from Dialogflow.
        :type context: Context
        :return: The ROS DialogflowContext msg.
        :rtype: DialogflowContext
        """
        df_context = DialogflowContext()
        df_context.name = context.name
        df_context.lifespan_count = context.lifespan_count
        df_context.parameters = [DialogflowParameter(name=name, value=value)
                                 for name, value in context.parameters.items()]
        return df_context

    def _fill_ros_msg(self, query_result):
        """Utility function that fills the result received from Dialogflow into
        the ROS msg.
        :param query_result: The query_result received from Dialogflow.
        :type query_result: QueryResult
        :return: The ROS DialogflowResult msg.
        :rtype: DialogflowResult
        """
        df_msg = DialogflowResult()
        df_msg.fulfillment_text = str(query_result.fulfillment_text)
        df_msg.query_text = str(query_result.query_text)
        df_msg.action = str(query_result.action)
        df_msg.parameters = [
            DialogflowParameter(name=str(name), value=str(value))
            for name, value in query_result.parameters.items()]
        df_msg.contexts = [self._fill_context(context) for context in
                           query_result.output_contexts]
        df_msg.intent = query_result.intent.display_name
        rospy.loginfo(
                "DF_CLIENT: Results:\n"
                "Query Text: {}\n"
                "Detected intent: {} (Confidence: {})\n"
                "Contexts: {}\n"
                "Fulfillment text: {}\n"
                "Action: {}\n"
                "Parameters: {}".format(
                        query_result.query_text,
                        query_result.intent.display_name,
                        query_result.intent_detection_confidence,
                        self._print_contexts(query_result.output_contexts),
                        df_msg.fulfillment_text,
                        df_msg.action,
                        query_result.parameters))
        return df_msg
>>>>>>> 2f2cac53

    # ======================================== #
    #           Dialogflow Functions           #
    # ======================================== #

    def detect_intent_text(self, msg):
        """Use the Dialogflow API to detect a user's intent. Goto the Dialogflow
        console to define intents and params.
        :param msg: DialogflowRequest msg
        :return query_result: Dialogflow's query_result with action parameters
        :rtype: DialogflowResult
        """
        # Create the Query Input
<<<<<<< HEAD
        text_input = TextInput(text=msg.query_text, language_code=self._language_code)
        query_input = QueryInput(text=text_input)
        # Create QueryParameters
        user_contexts = utils.converters.contexts_msg_to_struct(msg.contexts)
        self.last_contexts = utils.converters.contexts_msg_to_struct(self.last_contexts)
        contexts = self.last_contexts + user_contexts
        params = QueryParameters(contexts=contexts)
        try:
            response = self._session_cli.detect_intent(
                    session=self._session,
                    query_input=query_input,
                    query_params=params,
                    output_audio_config=self._output_audio_config
            )
        except google.api_core.exceptions.ServiceUnavailable:
            rospy.logwarn("DF_CLIENT: Deadline exceeded exception caught. The response "
                          "took too long or you aren't connected to the internet!")
        else:
            # Store context for future use
            self.last_contexts = utils.converters.contexts_struct_to_msg(
                    response.query_result.output_contexts
            )
            df_msg = utils.converters.result_struct_to_msg(
                    response.query_result)
            rospy.loginfo(utils.output.print_result(response.query_result))
            # Play audio
            if self.PLAY_AUDIO:
                self._play_stream(response.output_audio)
=======
        text_input = TextInput(text=msg.query_text,
                               language_code=self._language_code)
        query_input = QueryInput(text=text_input)
        # Create QueryParameters
        params = self._create_query_parameters(msg.contexts)
        try:
            response = self._session_cli.detect_intent(session=self._session,
                                                       query_input=query_input,
                                                       query_params=params,
                                                       output_audio_config=self._output_audio_config)
        except ServiceUnavailable:
            rospy.logwarn("DF_CLIENT: 503 Deadline exceeded exception caught."
                          "Maybe the response took too long or you aren't "
                          "connected to the internet!")
        else:
            # Play audio
            if self.PLAY_AUDIO:
                self._play_stream(response.output_audio)
            # Store context for future use
            self.last_contexts = response.query_result.output_contexts
            df_msg = self._fill_ros_msg(response.query_result)
>>>>>>> 2f2cac53
            self._results_pub.publish(df_msg)
            return df_msg

    def detect_intent_stream(self, return_result=False):
        """Gets data from an audio generator (mic) and streams it to Dialogflow.
        We use a stream for VAD and single utterance detection."""

        # Generator yields audio chunks.
        requests = self._generator()
        responses = self._session_cli.streaming_detect_intent(requests)
<<<<<<< HEAD
        resp_list = []
        try:
            for response in responses:
                resp_list.append(response)
                rospy.logdebug(
                        'DF_CLIENT: Intermediate transcript: "{}".'.format(
                                response.recognition_result.transcript))
        except google.api_core.exceptions.Cancelled as c:
            rospy.logwarn("DF_CLIENT: Caught a Google API Client cancelled "
                          "exception:\n{}".format(c))
        except google.api_core.exceptions.Unknown as u:
            rospy.logwarn("DF_CLIENT: Unknown Exception Caught:\n{}".format(u))
=======
        try:
            for response in responses:
                rospy.logdebug(
                        'DF_CLIENT: Intermediate transcript: "{}".'.format(
                                response.recognition_result.transcript))
        except Cancelled as c:
            rospy.logwarn("DF_CLIENT: Caught a Google API Client cancelled "
                          "exception:\n{}".format(c))
>>>>>>> 2f2cac53
        else:
            if response is None:
                rospy.logwarn("DF_CLIENT: No response received!")
                return None
<<<<<<< HEAD
            # The response list returns responses in the following order:
            # 1. All intermediate recognition results
            # 2. The Final query recognition result (no audio!)
            # 3. The output audio with config
            final_result = resp_list[-2].query_result
            final_audio = resp_list[-1]
            self.last_contexts = utils.converters.contexts_struct_to_msg(
                    final_result.output_contexts
            )
            df_msg = utils.converters.result_struct_to_msg(final_result)
            rospy.loginfo(utils.output.print_result(final_result))
            # Play audio
            if self.PLAY_AUDIO:
                self._play_stream(final_audio.output_audio)
            # Pub
            self._results_pub.publish(df_msg)
            if return_result: return df_msg, final_result
            return df_msg

    def event_intent(self, event):
        """Send an event message to Dialogflow
        :param event: The ROS event message
        :type event: DialogflowEvent
        :return: The result from dialogflow as a ROS msg
        :rtype: DialogflowResult
        """
        query_input = QueryInput(event=event)
        params = utils.converters.create_query_parameters(
                contexts=self.last_contexts
        )
        response = self._session_cli.detect_intent(
                session=self._session,
                query_input=query_input,
                query_params=params,
                output_audio_config=self._output_audio_config
        )
        df_msg = utils.converters.result_struct_to_msg(response)
        if self.PLAY_AUDIO:
            self._play_stream(response.output_audio)
        return df_msg
=======
            # The result from the last response is the final transcript along
            # with the detected content.
            final_resp = response.query_result
            df_msg = self._fill_ros_msg(final_resp)
            # Play audio
            if self.PLAY_AUDIO:
                self._play_stream(response.output_audio)
            # Pub
            self._results_pub.publish(df_msg)
            self.last_contexts = final_resp.output_contexts
            return df_msg
>>>>>>> 2f2cac53

    def start(self):
        """Start the dialogflow client"""
        rospy.loginfo("DF_CLIENT: Spinning...")
        self.detect_intent_stream()
        # rospy.spin()

    def exit(self):
        """Close as cleanly as possible"""
        rospy.loginfo("DF_CLIENT: Shutting down")
<<<<<<< HEAD
=======
        self._closed = True
        self._buff.put(None)
        self.stream_in.close()
>>>>>>> 2f2cac53
        self.audio.terminate()
        exit()


if __name__ == '__main__':
    rospy.init_node('dialogflow_client', log_level=rospy.DEBUG)
    # rospy.init_node('dialogflow_client')
    df = DialogflowClient()
    df.start()
    # df.detect_intent_stream()<|MERGE_RESOLUTION|>--- conflicted
+++ resolved
@@ -2,7 +2,6 @@
 
 # Dialogflow
 import dialogflow_v2beta1
-<<<<<<< HEAD
 from dialogflow_v2beta1.types import Context, EventInput, InputAudioConfig, \
     OutputAudioConfig, QueryInput, QueryParameters, \
     StreamingDetectIntentRequest, TextInput
@@ -15,27 +14,12 @@
 # Python
 import pyaudio
 import signal
-=======
-from dialogflow_v2beta1.types import Context, InputAudioConfig, \
-    OutputAudioConfig, QueryInput, QueryParameters, \
-    SentimentAnalysisRequestConfig, StreamingDetectIntentRequest, TextInput
-from dialogflow_v2beta1.gapic.enums import AudioEncoding, OutputAudioEncoding
-from google.api_core.exceptions import Cancelled, ServiceUnavailable
-# Use to convert Struct messages to JSON
-from google.protobuf.json_format import MessageToJson
-# Python
-import pyaudio
-import Queue
-import signal
-import socket
-from threading import Thread
->>>>>>> 2f2cac53
+
 import time
 from uuid import uuid4
 from yaml import load, YAMLError
 # ROS
 import rospy
-<<<<<<< HEAD
 import rospkg
 from std_msgs.msg import String
 from dialogflow_ros.msg import *
@@ -46,27 +30,13 @@
 
 class DialogflowClient(object):
     def __init__(self, language_code='en-US', last_contexts=None):
-=======
-from rospkg import RosPack
-from std_msgs.msg import String
-from dialogflow_ros.msg import *
-
-
-class DialogflowClient(object):
-    def __init__(self, language_code='en-US'):
->>>>>>> 2f2cac53
         """Initialize all params and load data"""
         """ Constants and params """
         self.CHUNK = 4096
         self.FORMAT = pyaudio.paInt16
         self.CHANNELS = 1
         self.RATE = 16000
-<<<<<<< HEAD
         self.USE_AUDIO_SERVER = rospy.get_param('/dialogflow_client/use_audio_server', False)
-=======
-        self.USE_AUDIO_SERVER = rospy.get_param(
-                '/dialogflow_client/use_audio_server', False)
->>>>>>> 2f2cac53
         self.PLAY_AUDIO = rospy.get_param('/dialogflow_client/play_audio', True)
         self.DEBUG = rospy.get_param('/dialogflow_client/debug', False)
 
@@ -75,17 +45,12 @@
 
         """ Dialogflow setup """
         # Get hints/clues
-<<<<<<< HEAD
         rp = rospkg.RosPack()
-=======
-        rp = RosPack()
->>>>>>> 2f2cac53
         file_dir = rp.get_path('dialogflow_ros') + '/config/context.yaml'
         with open(file_dir, 'r') as f:
             try:
                 self.phrase_hints = load(f)
             except YAMLError:
-<<<<<<< HEAD
                 rospy.logwarn("DF_CLIENT: Unable to open phrase hints yaml file!")
                 self.phrase_hints = []
 
@@ -94,20 +59,6 @@
         session_id = str(uuid4())  # Random
         self._language_code = language_code
         self.last_contexts = last_contexts if last_contexts else []
-=======
-                rospy.logwarn(
-                        "DF_CLIENT: Unable to open phrase hints yaml file!")
-                self.phrase_hints = []
-
-        # Dialogflow params
-        project_id = rospy.get_param('/dialogflow_client/project_id',
-                                     'my-project-id')
-        session_id = str(uuid4())  # Random
-        self._language_code = language_code
-        self.last_contexts = []
-        self._sentiment_config = SentimentAnalysisRequestConfig(
-                analyze_query_text_sentiment=True)
->>>>>>> 2f2cac53
         # DF Audio Setup
         audio_encoding = AudioEncoding.AUDIO_ENCODING_LINEAR_16
         # Possibel models: video, phone_call, command_and_search, default
@@ -116,17 +67,9 @@
                                               sample_rate_hertz=self.RATE,
                                               phrase_hints=self.phrase_hints,
                                               model='command_and_search')
-<<<<<<< HEAD
         self._output_audio_config = OutputAudioConfig(
                 audio_encoding=OutputAudioEncoding.OUTPUT_AUDIO_ENCODING_LINEAR_16
         )
-=======
-
-        self._output_audio_config = OutputAudioConfig(
-                audio_encoding=OutputAudioEncoding.
-                    OUTPUT_AUDIO_ENCODING_LINEAR_16)
-
->>>>>>> 2f2cac53
         # Create a session
         self._session_cli = dialogflow_v2beta1.SessionsClient()
         self._session = self._session_cli.session_path(project_id, session_id)
@@ -137,7 +80,6 @@
                                         '/dialogflow_client/results')
         requests_topic = rospy.get_param('/dialogflow_client/requests_topic',
                                          '/dialogflow_client/requests')
-<<<<<<< HEAD
         text_req_topic = requests_topic + '/string_msg'
         text_event_topic = requests_topic + '/string_event'
         msg_req_topic = requests_topic + '/df_msg'
@@ -152,45 +94,14 @@
         """ Audio setup """
         # Mic stream input setup
         self.audio = pyaudio.PyAudio()
-=======
-        self._results_pub = rospy.Publisher(results_topic, DialogflowResult,
-                                            queue_size=10)
-        self._request_sub = rospy.Subscriber(requests_topic, String,
-                                             self._request_cb)
-
-        """ Audio setup """
-        # Mic stream input setup
-        self._buff = Queue.Queue()  # Buffer to hold audio data
-        self._closed = False
-        self.audio = pyaudio.PyAudio()
-        # Audio data thread to get data from server
-        self.data_thread = Thread(target=self._get_server_data)
-        self.data_thread.daemon = True
-        # Socket for connection
-        self.s = None
-        self._connected = False
->>>>>>> 2f2cac53
         self._server_name = rospy.get_param('/dialogflow_client/server_name',
                                             '127.0.0.1')
         self._port = rospy.get_param('/dialogflow_client/port', 4444)
 
-<<<<<<< HEAD
         if self.PLAY_AUDIO:
             self._create_audio_output()
 
         rospy.logdebug("DF_CLIENT: Last Contexts: {}".format(self.last_contexts))
-=======
-        # If we are using the audio server then we need to setup our audio
-        # collection differently
-        if self.USE_AUDIO_SERVER:
-            self._connect_audio_server()
-        else:
-            self._connect_audio_mic()
-
-        if self.PLAY_AUDIO:
-            self._create_audio_output()
-
->>>>>>> 2f2cac53
         rospy.loginfo("DF_CLIENT: Ready!")
 
     # ========================================= #
@@ -209,7 +120,6 @@
     def _msg_request_cb(self, msg):
         """ROS Callback that sends text received from a topic to Dialogflow,
         :param msg: A DialogflowRequest message.
-<<<<<<< HEAD
         :type msg: DialogflowRequest
         """
         df_msg = self.detect_intent_text(msg)
@@ -236,17 +146,12 @@
     def set_language_code(self, language_code):
         assert isinstance(language_code, str), "Language code must be a string!"
         self._language_code = language_code
-=======
-        """
-        df_msg = self.detect_intent_text(msg)
-        rospy.loginfo("DF_CLIENT: Request received:\n{}".format(df_msg))
->>>>>>> 2f2cac53
+
 
     # ==================================== #
     #           Utility Functions          #
     # ==================================== #
 
-<<<<<<< HEAD
     def _signal_handler(self, signal, frame):
         rospy.logwarn("\nDF_CLIENT: SIGINT caught!")
         self.exit()
@@ -254,76 +159,10 @@
     # ----------------- #
     #  Audio Utilities  #
     # ----------------- #
-=======
-    def _print_contexts(self, contexts):
-        result = []
-        for context in contexts:
-            param_list = []
-            for parameter in context.parameters:
-                param_list.append("{}: {}".format(
-                        parameter, context.parameters[parameter]))
-            temp_str = "Name: {}\nParameters: {}\n".format(
-                    context.name.split('/')[-1], ", ".join(param_list))
-            result.append(temp_str)
-        result = "\n".join(result)
-        return result
-
-    def _signal_handler(self, signal, frame):
-        rospy.logwarn("\nDF_CLIENT: SIGINT caught!")
-        self.exit()
-
-    # ----------------- #
-    #  Audio Utilities  #
-    # ----------------- #
-
-    def _connect(self):
-        """Creates a socket to listen for audio data from the server."""
-        self.s = socket.socket(socket.AF_INET, socket.SOCK_STREAM)
-        self.s.connect((self._server_name, self._port))
-        self._connected = True
-
-    def _connect_audio_server(self):
-        """Makes 3 attempts at connecting to the audio server defined in the
-        parameters file.
-        """
-        rospy.logdebug("DF_CLIENT: Using audio server.")
-        # Retry 3 times to connect
-        MAX_CONNECTION_RETRY = 3
-        for _ in range(0, MAX_CONNECTION_RETRY):
-            try:
-                self._connect()
-            except socket.error as e:
-                rospy.logwarn("DF_CLIENT: Socket exception caught!\n"
-                              "{}\nRetrying...".format(e))
-                rospy.sleep(1)
-                continue
-            break
-        # Yay :)
-        if self._connected:
-            rospy.loginfo("DF_CLIENT: Connected to audio server.")
-            self.data_thread.start()
-        # Nay :c
-        else:
-            rospy.logerr("DF_CLIENT: Unable to connect to audio server! "
-                         "Make sure it is running and you are connected on "
-                         "the same network.")
-            rospy.signal_shutdown("Unable to connect to audio server.")
-            self.exit()
-
-    def _connect_audio_mic(self):
-        """Creates a local PyAudio input stream from the microphone."""
-        rospy.logdebug("DF_CLIENT: Using mic input.")
-        self.stream_in = self.audio.open(format=self.FORMAT,
-                                         channels=self.CHANNELS,
-                                         rate=self.RATE, input=True,
-                                         frames_per_buffer=self.CHUNK,
-                                         stream_callback=self._get_audio_data)
->>>>>>> 2f2cac53
 
     def _create_audio_output(self):
         """Creates a PyAudio output stream."""
         rospy.logdebug("DF_CLIENT: Creating audio output...")
-<<<<<<< HEAD
         self.stream_out = self.audio.open(format=pyaudio.paInt16,
                                           channels=1,
                                           rate=24000,
@@ -341,36 +180,6 @@
     # -------------- #
     #  DF Utilities  #
     # -------------- #
-=======
-        self.stream_out = self.audio.open(format=pyaudio.paInt16, channels=1,
-                                          rate=24000, output=True)
-
-    def _get_server_data(self):
-        """Daemon thread that receives data from the audio socket and puts in a
-        buffer. Works just like _get_audio_data but data comes from server,
-        not mic.
-        """
-        try:
-            while True:
-                data = self.s.recv(self.CHUNK)
-                self._buff.put(data)
-        except KeyboardInterrupt as e:
-            rospy.logwarn("DF_CLIENT: Shutdown from thread: {}".format(e))
-            self.exit()
-
-    def _get_audio_data(self, in_data, frame_count, time_info, status):
-        """PyAudio callback to continuously get audio data from the mic and put
-        it in a buffer.
-         :param in_data: Audio data received from mic.
-         :return: A tuple with a signal to keep listening to audio input device
-         :rtype: tuple(None, int)
-        """
-        self._buff.put(in_data)
-        # Play audio
-        if self.DEBUG:
-            self.stream_in.write(in_data)
-        return None, pyaudio.paContinue
->>>>>>> 2f2cac53
 
     def _play_stream(self, data):
         """Simple function to play a the output Dialogflow response.
@@ -394,7 +203,6 @@
         """
         # First message contains session, query_input, and params
         query_input = QueryInput(audio_config=self._audio_config)
-<<<<<<< HEAD
         contexts = utils.converters.contexts_msg_to_struct(self.last_contexts)
         params = QueryParameters(contexts=contexts)
         req = StreamingDetectIntentRequest(
@@ -416,120 +224,6 @@
                 audio_generator = stream.generator()
                 for content in audio_generator:
                     yield StreamingDetectIntentRequest(input_audio=content)
-=======
-        params = self._create_query_parameters()
-        yield StreamingDetectIntentRequest(
-                session=self._session, query_input=query_input,
-                query_params=params,
-                single_utterance=True,
-                output_audio_config=self._output_audio_config)
-        # Read in a stream till the end using a non-blocking get()
-        while True:
-            try:
-                chunk = self._buff.get(block=False)
-                if chunk is None:
-                    break
-                yield StreamingDetectIntentRequest(input_audio=chunk)
-            except Queue.Empty:
-                rospy.logwarn_throttle(10, "DF_CLIENT: Audio queue is empty!")
-
-    def _create_parameters(self, parameters):
-        """Create a DF compatible parameter dictionary
-        :param parameters: DialogflowParameter message
-        :type parameters: list(DialogflowParameter)
-        :return: Parameters as a dictionary
-        :rtpe: dict
-        """
-        params = {}
-        for param in parameters:
-            params[param.name] = param.value
-        return params
-
-    def _create_query_parameters(self, contexts=None):
-        """Creates a QueryParameter with contexts. Last contexts used if
-        contexts is empty. No contexts if none found.
-        :param contexts: The ROS DialogflowContext message
-        :type contexts: list(DialogflowContext)
-        :return: A Dialogflow query parameters object.
-        :rtype: QueryParameters
-        """
-        query_parameter = QueryParameters()
-        # Create a context list is contexts are passed
-        if contexts:
-            rospy.logdebug(
-                    "DF_CLIENT: Using the following contexts:\n{}".format(
-                            self._print_contexts(contexts)))
-            context_list = []
-            for context in contexts:
-                parameters = self._create_parameters(context.parameters)
-                new_context = Context(name=context.name,
-                                      lifespan_count=context.lifespan_count,
-                                      parameters=parameters)
-                context_list.append(new_context)
-            query_parameter.context = context_list
-            return query_parameter
-        # User previously received contexts or none
-        else:
-            rospy.logwarn("DF_CLIENT: No contexts found! "
-                          "Checking for previous contexts...")
-            if self.last_contexts:
-                query_parameter.context = self.last_contexts
-                return query_parameter
-            else:
-                rospy.logwarn("DF_CLIENT: No previous contexts! "
-                              "QueryParameters is empty.")
-                return query_parameter
-
-    def _fill_context(self, context):
-        """Utility function that fills the context received from Dialogflow into
-        the ROS msg.
-        :param context: The output_context received from Dialogflow.
-        :type context: Context
-        :return: The ROS DialogflowContext msg.
-        :rtype: DialogflowContext
-        """
-        df_context = DialogflowContext()
-        df_context.name = context.name
-        df_context.lifespan_count = context.lifespan_count
-        df_context.parameters = [DialogflowParameter(name=name, value=value)
-                                 for name, value in context.parameters.items()]
-        return df_context
-
-    def _fill_ros_msg(self, query_result):
-        """Utility function that fills the result received from Dialogflow into
-        the ROS msg.
-        :param query_result: The query_result received from Dialogflow.
-        :type query_result: QueryResult
-        :return: The ROS DialogflowResult msg.
-        :rtype: DialogflowResult
-        """
-        df_msg = DialogflowResult()
-        df_msg.fulfillment_text = str(query_result.fulfillment_text)
-        df_msg.query_text = str(query_result.query_text)
-        df_msg.action = str(query_result.action)
-        df_msg.parameters = [
-            DialogflowParameter(name=str(name), value=str(value))
-            for name, value in query_result.parameters.items()]
-        df_msg.contexts = [self._fill_context(context) for context in
-                           query_result.output_contexts]
-        df_msg.intent = query_result.intent.display_name
-        rospy.loginfo(
-                "DF_CLIENT: Results:\n"
-                "Query Text: {}\n"
-                "Detected intent: {} (Confidence: {})\n"
-                "Contexts: {}\n"
-                "Fulfillment text: {}\n"
-                "Action: {}\n"
-                "Parameters: {}".format(
-                        query_result.query_text,
-                        query_result.intent.display_name,
-                        query_result.intent_detection_confidence,
-                        self._print_contexts(query_result.output_contexts),
-                        df_msg.fulfillment_text,
-                        df_msg.action,
-                        query_result.parameters))
-        return df_msg
->>>>>>> 2f2cac53
 
     # ======================================== #
     #           Dialogflow Functions           #
@@ -543,7 +237,6 @@
         :rtype: DialogflowResult
         """
         # Create the Query Input
-<<<<<<< HEAD
         text_input = TextInput(text=msg.query_text, language_code=self._language_code)
         query_input = QueryInput(text=text_input)
         # Create QueryParameters
@@ -572,29 +265,6 @@
             # Play audio
             if self.PLAY_AUDIO:
                 self._play_stream(response.output_audio)
-=======
-        text_input = TextInput(text=msg.query_text,
-                               language_code=self._language_code)
-        query_input = QueryInput(text=text_input)
-        # Create QueryParameters
-        params = self._create_query_parameters(msg.contexts)
-        try:
-            response = self._session_cli.detect_intent(session=self._session,
-                                                       query_input=query_input,
-                                                       query_params=params,
-                                                       output_audio_config=self._output_audio_config)
-        except ServiceUnavailable:
-            rospy.logwarn("DF_CLIENT: 503 Deadline exceeded exception caught."
-                          "Maybe the response took too long or you aren't "
-                          "connected to the internet!")
-        else:
-            # Play audio
-            if self.PLAY_AUDIO:
-                self._play_stream(response.output_audio)
-            # Store context for future use
-            self.last_contexts = response.query_result.output_contexts
-            df_msg = self._fill_ros_msg(response.query_result)
->>>>>>> 2f2cac53
             self._results_pub.publish(df_msg)
             return df_msg
 
@@ -605,7 +275,6 @@
         # Generator yields audio chunks.
         requests = self._generator()
         responses = self._session_cli.streaming_detect_intent(requests)
-<<<<<<< HEAD
         resp_list = []
         try:
             for response in responses:
@@ -618,21 +287,10 @@
                           "exception:\n{}".format(c))
         except google.api_core.exceptions.Unknown as u:
             rospy.logwarn("DF_CLIENT: Unknown Exception Caught:\n{}".format(u))
-=======
-        try:
-            for response in responses:
-                rospy.logdebug(
-                        'DF_CLIENT: Intermediate transcript: "{}".'.format(
-                                response.recognition_result.transcript))
-        except Cancelled as c:
-            rospy.logwarn("DF_CLIENT: Caught a Google API Client cancelled "
-                          "exception:\n{}".format(c))
->>>>>>> 2f2cac53
         else:
             if response is None:
                 rospy.logwarn("DF_CLIENT: No response received!")
                 return None
-<<<<<<< HEAD
             # The response list returns responses in the following order:
             # 1. All intermediate recognition results
             # 2. The Final query recognition result (no audio!)
@@ -673,19 +331,6 @@
         if self.PLAY_AUDIO:
             self._play_stream(response.output_audio)
         return df_msg
-=======
-            # The result from the last response is the final transcript along
-            # with the detected content.
-            final_resp = response.query_result
-            df_msg = self._fill_ros_msg(final_resp)
-            # Play audio
-            if self.PLAY_AUDIO:
-                self._play_stream(response.output_audio)
-            # Pub
-            self._results_pub.publish(df_msg)
-            self.last_contexts = final_resp.output_contexts
-            return df_msg
->>>>>>> 2f2cac53
 
     def start(self):
         """Start the dialogflow client"""
@@ -696,12 +341,6 @@
     def exit(self):
         """Close as cleanly as possible"""
         rospy.loginfo("DF_CLIENT: Shutting down")
-<<<<<<< HEAD
-=======
-        self._closed = True
-        self._buff.put(None)
-        self.stream_in.close()
->>>>>>> 2f2cac53
         self.audio.terminate()
         exit()
 
